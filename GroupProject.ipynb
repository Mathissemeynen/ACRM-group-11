--- conflicted
+++ resolved
@@ -2,7 +2,7 @@
  "cells": [
   {
    "cell_type": "code",
-   "execution_count": null,
+   "execution_count": 3,
    "id": "e6deb1b6",
    "metadata": {},
    "outputs": [
@@ -19,9 +19,6 @@
    "source": [
     "print(\"version1\")\n",
     "print(\"version2\")\n",
-<<<<<<< HEAD
-    "print(\"version3\")"
-=======
     "print(\"Dit is een GitHub testfase\")"
    ]
   },
@@ -41,7 +38,6 @@
    ],
    "source": [
     "print(\"Dit is nog een testfase.\")"
->>>>>>> 7daba98c
    ]
   }
  ],
